// app.js
require('dotenv').config();

const express = require('express');
const morgan = require('morgan');
const cors = require('cors');
const fs = require('fs');
const path = require('path');

<<<<<<< HEAD
// Your middleware is under src/middleware/auth.js
// It should export: { requireAuth, withClientScope, supabase }
=======
// Use the shared auth + supabase from middleware/auth.js
// (This file should export: { requireAuth: auth, withClientScope, supabase })
>>>>>>> f1b51560
const { requireAuth: auth, withClientScope, supabase } = require('./src/middleware/auth');

/* ------------------------------------------------------------------------- */
/* Env & constants                                                           */
/* ------------------------------------------------------------------------- */

const PORT = process.env.PORT || 10000;

const buckets = {
  reports: process.env.SUPABASE_REPORTS_BUCKET || 'reports',
  kbs: process.env.SUPABASE_KB_BUCKET || 'kbs',
};

<<<<<<< HEAD
// Build CORS allowlist safely (no line-leading dot)
const corsOriginsRaw = typeof process.env.CORS_ORIGINS === 'string'
  ? process.env.CORS_ORIGINS
  : '';

const frontendUrlArr = process.env.FRONTEND_URL
  ? [String(process.env.FRONTEND_URL).trim()]
  : [];

const allowedOrigins = Array.from(new Set(
  corsOriginsRaw
=======
// Compute allowed CORS origins from env
const allowedOrigins = (() => {
  const fromEnv = (process.env.CORS_ORIGINS || '')// app.js
require('dotenv').config();

const express = require('express');
const morgan = require('morgan');
const cors = require('cors');
const fs = require('fs');
const path = require('path');

// NOTE: your middleware is under src/middleware/auth.js
const { requireAuth: auth, withClientScope, supabase } = require('./src/middleware/auth');

// ---------------------------------------------------------------------------
// Env / constants
// ---------------------------------------------------------------------------

const PORT = process.env.PORT || 10000;

const buckets = {
  reports: process.env.SUPABASE_REPORTS_BUCKET || 'reports',
  kbs: process.env.SUPABASE_KB_BUCKET || 'kbs',
};

const allowedOrigins = (() => {
  const fromEnv = (process.env.CORS_ORIGINS || '')
>>>>>>> f1b51560
    .split(',')
    .map(s => s.trim())
    .filter(Boolean)
    .concat(frontendUrlArr)
));

/* ------------------------------------------------------------------------- */
/* App init                                                                  */
/* ------------------------------------------------------------------------- */

const app = express();

app.use(
  cors({
    origin: (origin, cb) => {
      // permissive if no allowlist or '*' present
      if (!allowedOrigins.length || allowedOrigins.includes('*')) return cb(null, true);
<<<<<<< HEAD
      // same-origin/curl/webviews
      if (!origin) return cb(null, true);
=======
      if (!origin) return cb(null, true);
      return cb(null, allowedOrigins.includes(origin));
    },
    credentials: true,
  })
);

app.use(morgan('dev'));
app.use(express.json({ limit: '10mb' }));
app.use(express.urlencoded({ extended: true }));

// ---------------------------------------------------------------------------
// Helpers
// ---------------------------------------------------------------------------

function safeRequire(relPath) {
  const full = path.resolve(__dirname, relPath);
  try {
    if (!fs.existsSync(full)) {
      console.warn(`[require] Not found: ${relPath}`);
      return null;
    }
    // eslint-disable-next-line import/no-dynamic-require, global-require
    const mod = require(full);
    return mod && mod.__esModule ? mod.default || mod : mod;
  } catch (e) {
    console.error(`[require] Failed to load ${relPath}`, e);
    return null;
  }
}

function mountRouter(basePath, mod, ctx = {}) {
  if (!mod) {
    console.warn(`[mount] Skipped ${basePath}: module missing`);
    return;
  }
  let router = null;

  if (typeof mod === 'function') {
    try {
      router = mod(ctx);
    } catch (e) {
      console.error(`[mount] Factory threw for ${basePath}`, e);
    }
  } else if (mod.router) {
    router = mod.router;
  } else {
    router = mod;
  }

  if (!router || typeof router !== 'function') {
    console.error(`[mount] Invalid router for ${basePath}`);
    return;
  }

  app.use(basePath, router);
  console.log(`[mount] ${basePath}`);
}

// ---------------------------------------------------------------------------
// Health + Root auth
// ---------------------------------------------------------------------------

app.get('/', (_req, res) => res.send('ok'));

app.get('/auth/me', auth, withClientScope, (req, res) => {
  try {
    const { user, memberships, defaultClientId } = req.clientScope || {};
    if (!user?.id) return res.status(401).json({ error: 'unauthorized' });

    const clients =
      (memberships || []).map(m => ({
        id: m.client_id,
        role: m.role,
        name: m.name || null,
      })) || [];

    return res.json({
      user: { id: user.id, email: user.email || null },
      clients,
      defaultClientId: defaultClientId || (clients[0] && clients[0].id) || null,
    });
  } catch (err) {
    console.error('[auth/me]', err);
    return res.status(500).json({ error: 'server_error' });
  }
});

// ---------------------------------------------------------------------------
// Routers (pass ctx expected by your factory routes)
// ---------------------------------------------------------------------------

const ctx = { supabase, auth, withClientScope, buckets };

mountRouter('/clients',   safeRequire('./routes/clients'), ctx);
mountRouter('/roles',     safeRequire('./routes/roles'), ctx);
mountRouter('/dashboard', safeRequire('./routes/dashboard'), ctx);
mountRouter('/candidates',safeRequire('./routes/candidates'), ctx);
mountRouter('/reports',   safeRequire('./routes/reports'), ctx);
mountRouter('/kb',        safeRequire('./routes/kb'), ctx);
mountRouter('/files',     safeRequire('./routes/files'), ctx);
mountRouter('/roles-upload', safeRequire('./routes/rolesUpload'), ctx);
mountRouter('/webhook',   safeRequire('./routes/webhook'), ctx);
mountRouter('/webhooks/stripe', safeRequire('./routes/webhookStripe'), ctx);
mountRouter('/interviews',      safeRequire('./routes/createTavusInterview'), ctx);
mountRouter('/interviews/retry',safeRequire('./routes/retryInterview'), ctx);
mountRouter('/verify-otp', safeRequire('./routes/verifyOtp'), ctx);

// ---------------------------------------------------------------------------
// Error handler
// ---------------------------------------------------------------------------

// eslint-disable-next-line no-unused-vars
app.use((err, _req, res, _next) => {
  console.error('[unhandled]', err);
  res.status(500).json({ error: 'Server error' });
});

// ---------------------------------------------------------------------------
// Start
// ---------------------------------------------------------------------------

app.listen(PORT, () => {
  console.log(`api listening on :${PORT}`);
  console.log(`[cors] allowed origins: ${allowedOrigins.join(', ')}`);
});

    .split(',')
    .map(s => s.trim())
    .filter(Boolean);
  const fe = process.env.FRONTEND_URL ? [process.env.FRONTEND_URL.trim()] : [];
  const uniq = Array.from(new Set([...fromEnv, ...fe]));
  return uniq.length ? uniq : ['*'];
})();

// ---------------------------------------------------------------------------
// App init
// ---------------------------------------------------------------------------

const app = express();

app.use(
  cors({
    origin: (origin, cb) => {
      if (!allowedOrigins.length || allowedOrigins.includes('*')) return cb(null, true);
      if (!origin) return cb(null, true); // same-origin / curl / mobile webview
>>>>>>> f1b51560
      return cb(null, allowedOrigins.includes(origin));
    },
    credentials: true,
  })
);

app.use(morgan('dev'));
app.use(express.json({ limit: '10mb' }));
app.use(express.urlencoded({ extended: true }));

/* ------------------------------------------------------------------------- */
/* Helpers                                                                   */
/* ------------------------------------------------------------------------- */

function safeRequire(relPath) {
  const full = path.resolve(__dirname, relPath);
  try {
    if (!fs.existsSync(full)) {
      console.warn(`[require] Not found: ${relPath}`);
      return null;
    }
    // eslint-disable-next-line import/no-dynamic-require, global-require
    const mod = require(full);
    return mod && mod.__esModule ? mod.default || mod : mod;
  } catch (e) {
    console.error(`[require] Failed to load ${relPath}`, e);
    return null;
  }
}

/**
 * mountRouter supports:
 *  - module.exports = (ctx) => router
 *  - module.exports = router
 *  - module.exports = { router }
 */
function mountRouter(basePath, mod, ctx = {}) {
  if (!mod) {
    console.warn(`[mount] Skipped ${basePath}: module missing`);
    return;
  }
  let router = null;

  if (typeof mod === 'function') {
    try {
      router = mod(ctx);
    } catch (e) {
      console.error(`[mount] Factory threw for ${basePath}`, e);
    }
  } else if (mod.router) {
    router = mod.router;
  } else {
    router = mod;
  }

  if (!router || typeof router !== 'function') {
    console.error(`[mount] Invalid router for ${basePath}`);
    return;
  }

  app.use(basePath, router);
  console.log(`[mount] ${basePath}`);
}

/* ------------------------------------------------------------------------- */
/* Health + Root auth                                                        */
/* ------------------------------------------------------------------------- */

app.get('/', (_req, res) => res.send('ok'));

// FE calls this on boot; also returns client scope summary
app.get('/auth/me', auth, withClientScope, (req, res) => {
  try {
    const { user, memberships, defaultClientId } = req.clientScope || {};
    if (!user?.id) return res.status(401).json({ error: 'unauthorized' });

    const clients = (memberships || []).map(m => ({
      id: m.client_id,
      role: m.role,
      name: m.name || null,
    }));

    return res.json({
      user: { id: user.id, email: user.email || null },
      clients,
      defaultClientId: defaultClientId || (clients[0] && clients[0].id) || null,
    });
  } catch (err) {
    console.error('[auth/me]', err);
    return res.status(500).json({ error: 'server_error' });
  }
});

/* ------------------------------------------------------------------------- */
/* Routers                                                                   */
/* ------------------------------------------------------------------------- */

const ctx = { supabase, auth, withClientScope, buckets };

// Match your repo’s route files (factory-friendly)
mountRouter('/clients',         safeRequire('./routes/clients'), ctx);
mountRouter('/roles',           safeRequire('./routes/roles'), ctx);
mountRouter('/dashboard',       safeRequire('./routes/dashboard'), ctx);
mountRouter('/candidates',      safeRequire('./routes/candidates'), ctx);
mountRouter('/reports',         safeRequire('./routes/reports'), ctx);
mountRouter('/kb',              safeRequire('./routes/kb'), ctx);
mountRouter('/files',           safeRequire('./routes/files'), ctx);
mountRouter('/roles-upload',    safeRequire('./routes/rolesUpload'), ctx);
mountRouter('/webhook',         safeRequire('./routes/webhook'), ctx);
mountRouter('/webhooks/stripe', safeRequire('./routes/webhookStripe'), ctx);
mountRouter('/interviews',      safeRequire('./routes/createTavusInterview'), ctx);
mountRouter('/interviews/retry',safeRequire('./routes/retryInterview'), ctx);
mountRouter('/verify-otp',      safeRequire('./routes/verifyOtp'), ctx);

/* ------------------------------------------------------------------------- */
/* Error handler (last)                                                      */
/* ------------------------------------------------------------------------- */

// eslint-disable-next-line no-unused-vars
app.use((err, _req, res, _next) => {
  console.error('[unhandled]', err);
  res.status(500).json({ error: 'Server error' });
});

/* ------------------------------------------------------------------------- */
/* Start                                                                     */
/* ------------------------------------------------------------------------- */

app.listen(PORT, () => {
  console.log(`api listening on :${PORT}`);
  console.log(`[cors] allowed origins: ${allowedOrigins.length ? allowedOrigins.join(', ') : '(permissive)'}`);
});<|MERGE_RESOLUTION|>--- conflicted
+++ resolved
@@ -7,13 +7,8 @@
 const fs = require('fs');
 const path = require('path');
 
-<<<<<<< HEAD
-// Your middleware is under src/middleware/auth.js
-// It should export: { requireAuth, withClientScope, supabase }
-=======
-// Use the shared auth + supabase from middleware/auth.js
-// (This file should export: { requireAuth: auth, withClientScope, supabase })
->>>>>>> f1b51560
+// NOTE: your middleware is under src/middleware/auth.js
+// It must export: { requireAuth, withClientScope, supabase }
 const { requireAuth: auth, withClientScope, supabase } = require('./src/middleware/auth');
 
 /* ------------------------------------------------------------------------- */
@@ -27,8 +22,7 @@
   kbs: process.env.SUPABASE_KB_BUCKET || 'kbs',
 };
 
-<<<<<<< HEAD
-// Build CORS allowlist safely (no line-leading dot)
+// Build CORS allowlist safely
 const corsOriginsRaw = typeof process.env.CORS_ORIGINS === 'string'
   ? process.env.CORS_ORIGINS
   : '';
@@ -39,35 +33,6 @@
 
 const allowedOrigins = Array.from(new Set(
   corsOriginsRaw
-=======
-// Compute allowed CORS origins from env
-const allowedOrigins = (() => {
-  const fromEnv = (process.env.CORS_ORIGINS || '')// app.js
-require('dotenv').config();
-
-const express = require('express');
-const morgan = require('morgan');
-const cors = require('cors');
-const fs = require('fs');
-const path = require('path');
-
-// NOTE: your middleware is under src/middleware/auth.js
-const { requireAuth: auth, withClientScope, supabase } = require('./src/middleware/auth');
-
-// ---------------------------------------------------------------------------
-// Env / constants
-// ---------------------------------------------------------------------------
-
-const PORT = process.env.PORT || 10000;
-
-const buckets = {
-  reports: process.env.SUPABASE_REPORTS_BUCKET || 'reports',
-  kbs: process.env.SUPABASE_KB_BUCKET || 'kbs',
-};
-
-const allowedOrigins = (() => {
-  const fromEnv = (process.env.CORS_ORIGINS || '')
->>>>>>> f1b51560
     .split(',')
     .map(s => s.trim())
     .filter(Boolean)
@@ -85,157 +50,8 @@
     origin: (origin, cb) => {
       // permissive if no allowlist or '*' present
       if (!allowedOrigins.length || allowedOrigins.includes('*')) return cb(null, true);
-<<<<<<< HEAD
-      // same-origin/curl/webviews
+      // same-origin / curl / webviews
       if (!origin) return cb(null, true);
-=======
-      if (!origin) return cb(null, true);
-      return cb(null, allowedOrigins.includes(origin));
-    },
-    credentials: true,
-  })
-);
-
-app.use(morgan('dev'));
-app.use(express.json({ limit: '10mb' }));
-app.use(express.urlencoded({ extended: true }));
-
-// ---------------------------------------------------------------------------
-// Helpers
-// ---------------------------------------------------------------------------
-
-function safeRequire(relPath) {
-  const full = path.resolve(__dirname, relPath);
-  try {
-    if (!fs.existsSync(full)) {
-      console.warn(`[require] Not found: ${relPath}`);
-      return null;
-    }
-    // eslint-disable-next-line import/no-dynamic-require, global-require
-    const mod = require(full);
-    return mod && mod.__esModule ? mod.default || mod : mod;
-  } catch (e) {
-    console.error(`[require] Failed to load ${relPath}`, e);
-    return null;
-  }
-}
-
-function mountRouter(basePath, mod, ctx = {}) {
-  if (!mod) {
-    console.warn(`[mount] Skipped ${basePath}: module missing`);
-    return;
-  }
-  let router = null;
-
-  if (typeof mod === 'function') {
-    try {
-      router = mod(ctx);
-    } catch (e) {
-      console.error(`[mount] Factory threw for ${basePath}`, e);
-    }
-  } else if (mod.router) {
-    router = mod.router;
-  } else {
-    router = mod;
-  }
-
-  if (!router || typeof router !== 'function') {
-    console.error(`[mount] Invalid router for ${basePath}`);
-    return;
-  }
-
-  app.use(basePath, router);
-  console.log(`[mount] ${basePath}`);
-}
-
-// ---------------------------------------------------------------------------
-// Health + Root auth
-// ---------------------------------------------------------------------------
-
-app.get('/', (_req, res) => res.send('ok'));
-
-app.get('/auth/me', auth, withClientScope, (req, res) => {
-  try {
-    const { user, memberships, defaultClientId } = req.clientScope || {};
-    if (!user?.id) return res.status(401).json({ error: 'unauthorized' });
-
-    const clients =
-      (memberships || []).map(m => ({
-        id: m.client_id,
-        role: m.role,
-        name: m.name || null,
-      })) || [];
-
-    return res.json({
-      user: { id: user.id, email: user.email || null },
-      clients,
-      defaultClientId: defaultClientId || (clients[0] && clients[0].id) || null,
-    });
-  } catch (err) {
-    console.error('[auth/me]', err);
-    return res.status(500).json({ error: 'server_error' });
-  }
-});
-
-// ---------------------------------------------------------------------------
-// Routers (pass ctx expected by your factory routes)
-// ---------------------------------------------------------------------------
-
-const ctx = { supabase, auth, withClientScope, buckets };
-
-mountRouter('/clients',   safeRequire('./routes/clients'), ctx);
-mountRouter('/roles',     safeRequire('./routes/roles'), ctx);
-mountRouter('/dashboard', safeRequire('./routes/dashboard'), ctx);
-mountRouter('/candidates',safeRequire('./routes/candidates'), ctx);
-mountRouter('/reports',   safeRequire('./routes/reports'), ctx);
-mountRouter('/kb',        safeRequire('./routes/kb'), ctx);
-mountRouter('/files',     safeRequire('./routes/files'), ctx);
-mountRouter('/roles-upload', safeRequire('./routes/rolesUpload'), ctx);
-mountRouter('/webhook',   safeRequire('./routes/webhook'), ctx);
-mountRouter('/webhooks/stripe', safeRequire('./routes/webhookStripe'), ctx);
-mountRouter('/interviews',      safeRequire('./routes/createTavusInterview'), ctx);
-mountRouter('/interviews/retry',safeRequire('./routes/retryInterview'), ctx);
-mountRouter('/verify-otp', safeRequire('./routes/verifyOtp'), ctx);
-
-// ---------------------------------------------------------------------------
-// Error handler
-// ---------------------------------------------------------------------------
-
-// eslint-disable-next-line no-unused-vars
-app.use((err, _req, res, _next) => {
-  console.error('[unhandled]', err);
-  res.status(500).json({ error: 'Server error' });
-});
-
-// ---------------------------------------------------------------------------
-// Start
-// ---------------------------------------------------------------------------
-
-app.listen(PORT, () => {
-  console.log(`api listening on :${PORT}`);
-  console.log(`[cors] allowed origins: ${allowedOrigins.join(', ')}`);
-});
-
-    .split(',')
-    .map(s => s.trim())
-    .filter(Boolean);
-  const fe = process.env.FRONTEND_URL ? [process.env.FRONTEND_URL.trim()] : [];
-  const uniq = Array.from(new Set([...fromEnv, ...fe]));
-  return uniq.length ? uniq : ['*'];
-})();
-
-// ---------------------------------------------------------------------------
-// App init
-// ---------------------------------------------------------------------------
-
-const app = express();
-
-app.use(
-  cors({
-    origin: (origin, cb) => {
-      if (!allowedOrigins.length || allowedOrigins.includes('*')) return cb(null, true);
-      if (!origin) return cb(null, true); // same-origin / curl / mobile webview
->>>>>>> f1b51560
       return cb(null, allowedOrigins.includes(origin));
     },
     credentials: true,
@@ -330,12 +146,11 @@
 });
 
 /* ------------------------------------------------------------------------- */
-/* Routers                                                                   */
+/* Routers (matches your repo)                                               */
 /* ------------------------------------------------------------------------- */
 
 const ctx = { supabase, auth, withClientScope, buckets };
 
-// Match your repo’s route files (factory-friendly)
 mountRouter('/clients',         safeRequire('./routes/clients'), ctx);
 mountRouter('/roles',           safeRequire('./routes/roles'), ctx);
 mountRouter('/dashboard',       safeRequire('./routes/dashboard'), ctx);
@@ -367,4 +182,4 @@
 app.listen(PORT, () => {
   console.log(`api listening on :${PORT}`);
   console.log(`[cors] allowed origins: ${allowedOrigins.length ? allowedOrigins.join(', ') : '(permissive)'}`);
-});+});
