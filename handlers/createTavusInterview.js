--- conflicted
+++ resolved
@@ -9,6 +9,10 @@
  * - Attaches role KB via document_ids when available.
  * - Includes callback_url so Tavus posts to our webhook.
  * Returns { conversation_url, conversation_id }.
+ *
+ * @param {Object} candidate - { id, role_id, email, name }
+ * @param {Object} role - { id, kb_document_id }
+ * @param {string} [webhookUrl] - Full URL to /webhook/recording-ready
  */
 async function createTavusInterviewHandler(candidate, role, webhookUrl) {
   const API_KEY = String(process.env.TAVUS_API_KEY || '').trim();
@@ -21,17 +25,14 @@
     throw new Error('Tavus requires persona_id or replica_id. Set TAVUS_REPLICA_ID or TAVUS_PERSONA_ID.');
   }
 
-<<<<<<< HEAD
-  // Nudge the agent to USE the KB doc
+  // Nudge the agent to use the KB doc
   const context = [
     'You are interviewing a candidate. Use the attached knowledge-base "rubric" document to guide your questions and answers.',
     'If the candidate asks about evaluation, list the scoring categories exactly as written in the rubric.',
     'Prefer facts from the document over generic advice.'
   ].join(' ');
 
-=======
   // Build the payload Tavus expects
->>>>>>> 706d077f
   const payload = {
     persona_id: PERSONA_ID || undefined,
     replica_id: REPLICA_ID || undefined,
@@ -43,16 +44,16 @@
   // Attach KB via document_ids if we have it
   if (role?.kb_document_id) {
     payload.document_ids = [role.kb_document_id];
-<<<<<<< HEAD
-    payload.document_retrieval_strategy = RETRIEVAL; // speed | balanced | quality
-=======
-    payload.document_retrieval_strategy = RETRIEVAL; // "speed" | "balanced" | "quality"
->>>>>>> 706d077f
+    // "speed" | "balanced" | "quality"
+    payload.document_retrieval_strategy = RETRIEVAL;
   }
 
   try {
     const resp = await axios.post('https://tavusapi.com/v2/conversations', payload, {
-      headers: { 'x-api-key': API_KEY, 'Content-Type': 'application/json' }
+      headers: {
+        'x-api-key': API_KEY,
+        'Content-Type': 'application/json'
+      }
     });
 
     const data = resp?.data || {};
